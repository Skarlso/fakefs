--- conflicted
+++ resolved
@@ -1,463 +1,5 @@
 require 'fileutils'
 require 'pathname'
-<<<<<<< HEAD
-
-RealFile = File
-RealFileUtils = FileUtils
-RealDir = Dir
-RealFileUtils::Dir = RealDir
-RealFileUtils::File = RealFile
-
-module FakeFS
-  module FileUtils
-    extend self
-
-    def mkdir_p(path)
-      FileSystem.add(path, MockDir.new)
-    end
-
-    def rm(path)
-      FileSystem.delete(path)
-    end
-    alias_method :rm_rf, :rm
-    alias_method :rm_r, :rm
-
-    def ln_s(target, path)
-      raise Errno::EEXIST, path if FileSystem.find(path)
-      FileSystem.add(path, MockSymlink.new(target))
-    end
-
-    def cp(src, dest)
-      dst_file = FileSystem.find(dest)
-      src_file = FileSystem.find(src)
-
-      if !src_file
-        raise Errno::ENOENT, src
-      end
-
-      if File.directory? src_file
-        raise Errno::EISDIR, src
-      end
-
-      if dst_file and File.directory?(dst_file)
-        FileSystem.add(File.join(dest, src), src_file.entry.clone(dst_file))
-      else
-        FileSystem.delete(dest)
-        FileSystem.add(dest, src_file.entry.clone)
-      end
-    end
-
-    def cp_r(src, dest)
-      # This error sucks, but it conforms to the original Ruby
-      # method.
-      raise "unknown file type: #{src}" unless dir = FileSystem.find(src)
-
-      new_dir = FileSystem.find(dest)
-
-      if new_dir && !File.directory?(dest)
-        raise Errno::EEXIST, dest
-      end
-
-      if !new_dir && !FileSystem.find(dest+'/../')
-        raise Errno::ENOENT, dest
-      end
-
-      # This last bit is a total abuse and should be thought hard
-      # about and cleaned up.
-      if new_dir
-        if src[-2..-1] == '/.'
-          dir.values.each{|f| new_dir[f.name] = f.clone(new_dir) }
-        else
-          new_dir[dir.name] = dir.entry.clone(new_dir)
-        end
-      else
-        FileSystem.add(dest, dir.entry.clone)
-      end
-    end
-
-    def mv(src, dest)
-      if target = FileSystem.find(src)
-        FileSystem.add(dest, target.entry.clone)
-        FileSystem.delete(src)
-      else
-        raise Errno::ENOENT, src
-      end
-    end
-
-    def chown(user, group, list, options={})
-      list = Array(list)
-      list.each do |f|
-        unless File.exists?(f)
-          raise Errno::ENOENT, f
-        end
-      end
-      list
-    end
-
-    def chown_R(user, group, list, options={})
-      chown(user, group, list, options={})
-    end
-
-    def touch(list, options={})
-      Array(list).each do |f|
-        directory = File.dirname(f)
-        # FIXME this explicit check for '.' shouldn't need to happen
-        if File.exists?(directory) || directory == '.'
-          FileSystem.add(f, MockFile.new)
-        else
-          raise Errno::ENOENT, f
-        end
-      end
-    end
-
-    def cd(dir)
-      FileSystem.chdir(dir)
-    end
-    alias_method :chdir, :cd
-  end
-
-  class File
-    PATH_SEPARATOR = '/'
-
-    def self.join(*parts)
-      parts * PATH_SEPARATOR
-    end
-
-    def self.exist?(path)
-      !!FileSystem.find(path)
-    end
-
-    def self.const_missing(name)
-      RealFile.const_get(name)
-    end
-
-    class << self
-      alias_method :exists?, :exist?
-    end
-
-    def self.directory?(path)
-      if path.respond_to? :entry
-        path.entry.is_a? MockDir
-      else
-        result = FileSystem.find(path)
-        result ? result.entry.is_a?(MockDir) : false
-      end
-    end
-
-    def self.symlink?(path)
-      if path.respond_to? :entry
-        path.is_a? MockSymlink
-      else
-        FileSystem.find(path).is_a? MockSymlink
-      end
-    end
-
-    def self.file?(path)
-      if path.respond_to? :entry
-        path.entry.is_a? MockFile
-      else
-        result = FileSystem.find(path)
-        result ? result.entry.is_a?(MockFile) : false
-      end
-    end
-
-    def self.expand_path(*args)
-      RealFile.expand_path(*args)
-    end
-
-    def self.basename(*args)
-      RealFile.basename(*args)
-    end
-
-    def self.dirname(path)
-      RealFile.dirname(path)
-    end
-
-    def self.readlink(path)
-      symlink = FileSystem.find(path)
-      FileSystem.find(symlink.target).to_s
-    end
-
-    def self.open(path, mode='r')
-      if block_given?
-        yield new(path, mode)
-      else
-        new(path, mode)
-      end
-    end
-
-    def self.read(path)
-      file = new(path)
-      if file.exists?
-        file.read
-      else
-        raise Errno::ENOENT
-      end
-    end
-
-    def self.readlines(path)
-      read(path).split("\n")
-    end
-
-    attr_reader :path
-    def initialize(path, mode = nil)
-      @path = path
-      @mode = mode
-      @file = FileSystem.find(path)
-      @open = true
-    end
-
-    def close
-      @open = false
-    end
-
-    def read
-      raise IOError.new('closed stream') unless @open
-      @file.content
-    end
-
-    def exists?
-      @file
-    end
-
-    def puts(content)
-      write(content + "\n")
-    end
-
-    def write(content)
-      raise IOError.new('closed stream') unless @open
-
-      if !File.exists?(@path)
-        @file = FileSystem.add(path, MockFile.new)
-      end
-
-      @file.content += content
-    end
-    alias_method :print, :write
-    alias_method :<<, :write
-
-    def flush; self; end
-  end
-
-  class Dir
-    def self.glob(pattern)
-      if pattern[-1,1] == '*'
-        blk = proc { |entry| entry.to_s }
-      else
-        blk = proc { |entry| entry[1].parent.to_s }
-      end
-      (FileSystem.find(pattern) || []).map(&blk).uniq.sort
-    end
-
-    def self.[](pattern)
-      glob(pattern)
-    end
-
-    def self.chdir(dir, &blk)
-      FileSystem.chdir(dir, &blk)
-    end
-  end
-
-  module FileSystem
-    extend self
-
-    def dir_levels
-      @dir_levels ||= []
-    end
-
-    def fs
-      @fs ||= MockDir.new('.')
-    end
-
-    def clear
-      @dir_levels = nil
-      @fs = nil
-    end
-
-    def files
-      fs.values
-    end
-
-    def find(path)
-      parts = path_parts(normalize_path(path))
-
-      target = parts[0...-1].inject(fs) do |dir, part|
-        dir[part] || {}
-      end
-
-      case parts.last
-      when '*'
-        target.values
-      else
-        target[parts.last]
-      end
-    end
-
-    def add(path, object=MockDir.new)
-      parts = path_parts(normalize_path(path))
-
-      d = parts[0...-1].inject(fs) do |dir, part|
-        dir[part] ||= MockDir.new(part, dir)
-      end
-
-      object.name = parts.last
-      object.parent = d
-      d[parts.last] ||= object
-    end
-
-    # copies directories and files from the real filesystem
-    # into our fake one
-    def clone(path)
-      path    = File.expand_path(path)
-      pattern = File.join(path, '**', '*')
-      files   = RealFile.file?(path) ? [path] : [path] + RealDir.glob(pattern, RealFile::FNM_DOTMATCH)
-
-      files.each do |f|
-        if RealFile.file?(f)
-          FileUtils.mkdir_p(File.dirname(f))
-          File.open(f, 'w') do |g|
-            g.print RealFile.open(f){|h| h.read }
-          end
-        elsif RealFile.directory?(f)
-          FileUtils.mkdir_p(f)
-        elsif RealFile.symlink?(f)
-          FileUtils.ln_s()
-        end
-      end
-    end
-
-    def delete(path)
-      if dir = FileSystem.find(path)
-        dir.parent.delete(dir.name)
-      end
-    end
-
-    def chdir(dir, &blk)
-      new_dir = find(dir)
-      dir_levels.push dir if blk
-
-      raise Errno::ENOENT, dir unless new_dir
-
-      dir_levels.push dir if !blk
-      blk.call if blk
-    ensure
-      dir_levels.pop if blk
-    end
-
-    def path_parts(path)
-      path.split(File::PATH_SEPARATOR).reject { |part| part.empty? }
-    end
-
-    def normalize_path(path)
-      if Pathname.new(path).absolute?
-        File.expand_path(path)
-      else
-        parts = dir_levels + [path]
-        File.expand_path(File.join(*parts))
-      end
-    end
-
-    def current_dir
-      find(normalize_path('.'))
-    end
-  end
-
-  class MockFile
-    attr_accessor :name, :parent, :content
-
-    def initialize(name = nil, parent = nil)
-      @name = name
-      @parent = parent
-      @content = ''
-    end
-
-    def clone(parent = nil)
-      clone = super()
-      clone.parent = parent if parent
-      clone
-    end
-
-    def entry
-      self
-    end
-
-    def inspect
-      "(MockFile name:#{name.inspect} parent:#{parent.to_s.inspect} size:#{content.size})"
-    end
-
-    def to_s
-      File.join(parent.to_s, name)
-    end
-  end
-
-  class MockDir < Hash
-    attr_accessor :name, :parent
-
-    def initialize(name = nil, parent = nil)
-      @name = name
-      @parent = parent
-    end
-
-    def entry
-      self
-    end
-
-    def inspect
-      "(MockDir name:#{name.inspect} parent:#{parent.to_s.inspect} size:#{size})"
-    end
-
-    def clone(parent = nil)
-      clone = Marshal.load(Marshal.dump(self))
-      clone.each do |key, value|
-        value.parent = clone
-      end
-      clone.parent = parent if parent
-      clone
-    end
-
-    def to_s
-      if parent && parent.to_s != '.'
-        File.join(parent.to_s, name)
-      elsif parent && parent.to_s == '.'
-        "#{File::PATH_SEPARATOR}#{name}"
-      else
-        name
-      end
-    end
-  end
-
-  class MockSymlink
-    attr_accessor :name, :target
-    alias_method  :to_s, :name
-
-    def initialize(target)
-      @target = target
-    end
-
-    def inspect
-      "symlink(#{target.split('/').last})"
-    end
-
-    def entry
-      FileSystem.find(target)
-    end
-
-    def method_missing(*args, &block)
-      entry.send(*args, &block)
-    end
-  end
-end
-
-Object.class_eval do
-  remove_const(:Dir)
-  remove_const(:File)
-  remove_const(:FileUtils)
-end
-
-File = FakeFS::File
-FileUtils = FakeFS::FileUtils
-Dir = FakeFS::Dir
-=======
 require 'fakefs/base'
 require 'fakefs/mock/file'
 require 'fakefs/mock/dir'
@@ -467,5 +9,4 @@
 require 'fakefs/file'
 require 'fakefs/dir'
 
-FakeFS.activate!
->>>>>>> 42d99516
+FakeFS.activate!