require 'stringio'

module FakeFS
  # FakeFS File class inherit StringIO
  class File < StringIO
    MODES = [
      READ_ONLY           = 'r'.freeze,
      READ_WRITE          = 'r+'.freeze,
      WRITE_ONLY          = 'w'.freeze,
      READ_WRITE_TRUNCATE = 'w+'.freeze,
      APPEND_WRITE_ONLY   = 'a'.freeze,
      APPEND_READ_WRITE   = 'a+'.freeze
    ].freeze

    FMODE_READABLE = 0x00000001
    FMODE_WRITABLE = 0x00000002
    FMODE_READWRITE = (FMODE_READABLE | FMODE_WRITABLE)
    FMODE_BINMODE = 0x00000004
    FMODE_APPEND = 0x00000040
    FMODE_CREATE = 0x00000080
    FMODE_EXCL = 0x00000400
    FMODE_TRUNC = 0x00000800
    FMODE_TEXTMODE = 0x00001000

    TEXT_MODES = {
      'r' => FMODE_READABLE,
      'w' => FMODE_WRITABLE | FMODE_TRUNC | FMODE_CREATE,
      'a' => FMODE_WRITABLE | FMODE_APPEND | FMODE_CREATE
    }.freeze

    FILE_CREATION_MODES = (MODES - [READ_ONLY, READ_WRITE]).freeze
    FILE_ACCESS_MODE = (RealFile::RDONLY | RealFile::WRONLY | RealFile::RDWR)

    # copied from https://github.com/ruby/ruby/blob/v2_7_8/include/ruby/io.h#L108
    MODE_BITMASK = (
      RealFile::RDONLY |
      RealFile::WRONLY |
      RealFile::RDWR |
      RealFile::APPEND |
      RealFile::CREAT |
      RealFile::EXCL |
      RealFile::NONBLOCK |
      RealFile::TRUNC |
      RealFile::BINARY |
      (RealFile.const_defined?(:NOCTTY) ? RealFile::NOCTTY : 0) |
      (RealFile.const_defined?(:SYNC) ? RealFile::SYNC : 0)
    )

    def self.extname(path)
      RealFile.extname(path)
    end

    def self.join(*parts)
      RealFile.join(parts)
    end

    def self.path(file)
      RealFile.path(file)
    end

    def self.exist?(path)
      if File.symlink?(path)
        referent = File.expand_path(File.readlink(path), File.dirname(path))
        exist?(referent)
      else
        !FileSystem.find(path).nil?
      end
    end

    class << self
      def identical?(one_path, another_path)
        FileSystem.find(one_path) == FileSystem.find(another_path)
      end

      # Assume nothing is sticky.
      def sticky?(_path)
        false
      end
    end

    def self.readable?(path)
      return false unless exist? path
      File.lstat(path).readable?
    end

    def self.writable?(path)
      return false unless exist? path
      File.lstat(path).writable?
    end

    def self.mtime(path)
      if exist?(path)
        FileSystem.find(path).mtime
      else
        raise Errno::ENOENT
      end
    end

    def self.ctime(path)
      if exist?(path)
        FileSystem.find(path).ctime
      else
        raise Errno::ENOENT
      end
    end

    def self.atime(path)
      if exist?(path)
        FileSystem.find(path).atime
      else
        raise Errno::ENOENT
      end
    end

    def self.utime(atime, mtime, *paths)
      paths.each do |path|
        if exist?(path)
          FileSystem.find(path).atime = atime
          FileSystem.find(path).mtime = mtime
        else
          raise Errno::ENOENT
        end
      end

      paths.size
    end

    def self.size(path)
      if directory?(path)
        64 + (32 * FileSystem.find(path).entries.size)
      else
        read(path).bytesize
      end
    end

    def self.size?(path)
      size(path) if exist?(path) && !size(path).zero?
    end

    def self.zero?(path)
      exist?(path) && size(path) == 0
    end

    if RUBY_VERSION >= '2.4'
      class << self
        alias empty? zero?
      end
    end

    def self.const_missing(name)
      RealFile.const_get(name)
    end

    def self.directory?(path)
      if path.respond_to? :entry
        path.entry.is_a? FakeDir
      else
        result = FileSystem.find(path)
        result ? result.entry.is_a?(FakeDir) : false
      end
    end

    def self.symlink?(path)
      if path.respond_to? :entry
        path.is_a? FakeSymlink
      else
        FileSystem.find(path).is_a? FakeSymlink
      end
    end

    def self.file?(path)
      if path.respond_to? :entry
        path.entry.is_a? FakeFile
      else
        result = FileSystem.find(path)
        result ? result.entry.is_a?(FakeFile) : false
      end
    end

    def self.ftype(filename)
      File.lstat(filename).ftype
    end

    def self.expand_path(file_name, dir_string = FileSystem.current_dir.to_s)
      RealFile.expand_path(file_name, RealFile.expand_path(dir_string, Dir.pwd))
    end

    def self.basename(*args)
      RealFile.basename(*args)
    end

    def self.dirname(*args)
      RealFile.dirname(*args)
    end

    def self.readlink(path)
      symlink = FileSystem.find(path)
      symlink.target
    end

    # TODO: support open_key_args
    def self.read(path, *args)
      options = args[-1].is_a?(Hash) ? args.pop : {}
      length = args.empty? ? nil : args.shift
      offset = args.empty? ? 0 : args.shift
      file = new(path, **options)

      raise Errno::ENOENT unless file.exists?
      raise Errno::EISDIR, path.to_s if directory?(path)

      FileSystem.find(path).atime = Time.now
      file.seek(offset)
      file.read(length)
    end

    def self.readlines(path, chomp: false)
      file = new(path)
      if file.exists?
        FileSystem.find(path).atime = Time.now
        chomp ? file.readlines.map(&:chomp) : file.readlines
      else
        raise Errno::ENOENT
      end
    end

    def self.foreach(path, *args, &block)
      file = new(path)
      if file.exists?
        FileSystem.find(path).atime = Time.now
        if block_given?
          file.each_line(*args, &block)
        else
          file.each_line(*args)
        end
      else
        raise Errno::ENOENT
      end
    end

    def self.rename(source, dest)
      if directory?(source) && file?(dest)
        raise Errno::ENOTDIR, "#{source} or #{dest}"
      elsif file?(source) && directory?(dest)
        raise Errno::EISDIR, "#{source} or #{dest}"
      elsif !exist?(dirname(dest))
        raise Errno::ENOENT, "#{source} or #{dest}"
      end

      if (target = FileSystem.find(source))
        return 0 if source == dest

        if target.is_a?(FakeFS::FakeSymlink)
          File.symlink(target.target, dest)
        else
          FileSystem.add(dest, target.entry.clone)
        end

        FileSystem.delete(source)
      else
        raise Errno::ENOENT, "#{source} or #{dest}"
      end

      0
    end

    def self.link(source, dest)
      raise Errno::EPERM, "#{source} or #{dest}" if directory?(source)
      raise Errno::ENOENT, "#{source} or #{dest}" unless exist?(source)
      raise Errno::EEXIST, "#{source} or #{dest}" if exist?(dest)

      source = FileSystem.find(source)
      dest = FileSystem.add(dest, source.entry.clone)
      source.link(dest)

      0
    end

    def self.delete(*files)
      files.each do |file|
        file_name = (file.class == FakeFS::File ? file.path : file.to_s)
        raise Errno::ENOENT, file_name unless exist?(file_name)

        FileUtils.rm(file_name)
      end

      files.size
    end

    class << self
      alias unlink delete
    end

    def self.symlink(source, dest)
      FileUtils.ln_s(source, dest)
    end

    def self.stat(file)
      File::Stat.new(file)
    end

    def self.lstat(file)
      File::Stat.new(file, true)
    end

    def self.split(path)
      RealFile.split(path)
    end

    def self.chmod(new_mode, filename)
      # chmod's mode can either be passed in in absolute mode, or symbolic mode
      # for reference: https://ruby-doc.org/stdlib-2.2.2/libdoc/fileutils/rdoc/FileUtils.html#method-c-chmod
      # if the mode is passed in symbolic mode we must convert it to absolute mode
      is_absolute_mode = new_mode.is_a? Numeric
      unless is_absolute_mode
        current_mode = FileSystem.find(filename).mode
        new_mode = convert_symbolic_chmod_to_absolute(new_mode, current_mode)
      end
      FileSystem.find(filename).mode = 0o100000 + new_mode
    end

    # Not exactly right, returns true if the file is chmod +x for owner. In the
    # context of when you would use fakefs, this is usually what you want.
    def self.executable?(filename)
      file = FileSystem.find(filename)
      return false unless file
      (file.mode - 0o100000) & 0o100 != 0
    end

    def self.chown(owner_int, group_int, filename)
      file = FileSystem.find(filename)

      if owner_int && owner_int != -1
        owner_int.is_a?(Integer) || raise(TypeError, "can't convert String into Integer")
        file.uid = owner_int
      end
      if group_int && group_int != -1
        group_int.is_a?(Integer) || raise(TypeError, "can't convert String into Integer")
        file.gid = group_int
      end
    end

    def self.umask(*args)
      RealFile.umask(*args)
    end

    def self.binread(file, length = nil, offset = 0)
      File.read(file, length, offset, mode: 'rb:ASCII-8BIT')
    end

    def self.binwrite(file, content, offset = nil)
      mode = offset ? 'r+b:ASCII-8BIT' : 'wb:ASCII-8BIT'
      File.write(file, content, offset, mode: mode)
    end

    def self.fnmatch?(pattern, path, flags = 0)
      RealFile.fnmatch?(pattern, path, flags)
    end

    class << self
      alias fnmatch fnmatch?
    end

    # FakeFS Stat class
    class Stat
      attr_reader :ctime, :mtime, :atime, :mode, :uid, :gid
      attr_reader :birthtime

      def initialize(file, lstat = false)
        raise(Errno::ENOENT, file.to_s) unless File.exist?(file)

        @file      = file
        @fake_file = FileSystem.find(@file)
        @__lstat   = lstat
        @ctime     = @fake_file.ctime
        @mtime     = @fake_file.mtime
        @atime     = @fake_file.atime
        @mode      = @fake_file.mode
        @uid       = @fake_file.uid
        @gid       = @fake_file.gid
        @inode     = @fake_file.inode

        @birthtime =
          if @fake_file.respond_to?(:birthtime)
            @fake_file.birthtime
          else
            @fake_file.ctime
          end
      end

      def symlink?
        File.symlink?(@file)
      end

      def directory?
        File.directory?(@file)
      end

      def file?
        File.file?(@file)
      end

      def ftype
        return 'link' if symlink?
        return 'directory' if directory?
        'file'
      end

      def readable?
        # a file is readable if, and only if, it has the following bits:
        #   4 ( read permission )
        #   5 ( read + execute permission )
        #   6 ( read + write permission )
        #   7 ( read + write + execute permission )
        # for each group we will isolate the wanted numbers ( for owner, world, or group )
        # and see if the third bit is set ( as that is the bit for read )
        read_bit = 4
        check_if_bit_set(read_bit)
      end

      def writable?
        # a file is writable if, and only if, it has the following bits:
        #   2 ( write permission )
        #   3 ( write + execute permission )
        #   6 ( read + write permission )
        #   7 ( read + write + execute permission )
        # for each group we will isolate the wanted numbers ( for owner, world, or group )
        # and see if the second bit is set ( as that is the bit for write )
        write_bit = 2
        check_if_bit_set(write_bit)
      end

      # Assume nothing is sticky.
      def sticky?
        false
      end

      # World_writable and readable are platform dependent
      # usually comparing with S_IROTH defined on compilation (MRI)
      def world_writable?
        0o777
      end

      def world_readable?
        0o777
      end

      def nlink
        @fake_file.links.size
      end

      def size
        if @__lstat && symlink?
          @fake_file.target.size
        else
          File.size(@file)
        end
      end

      def zero?
        size == 0
      end

      def ino
        @inode.inode_num
      end

      include Comparable

      def <=>(other)
        @mtime <=> other.mtime
      end

      private

      def check_if_bit_set(bit)
        # get user's group and user ids
        # NOTE: I am picking `Process` over `Etc` as we use `Process`
        # when instaniating file classes. It may be worth it to ensure
        # our Process/Group detection scheme is robust in all cases
        uid = Process.uid
        gid = Process.gid

        # check if bit set for owner
        owner_bits = (@mode >> 6) & 0o7
        if uid == @uid
          # the user is locked out of the file if they are owner of the file
          # but do not have the bit set at the user level
          return true if owner_bits & bit == bit
          return false
        end

        # check if bit set for group
        group_bits = (@mode >> 3) & 0o7
        if gid == @gid
          # the user is locked out of the file if they are in the group that
          # owns the file but do not have the bit set at the group level
          return true if group_bits & bit == bit
          return false
        end

        # check if bit set for world
        world_bits = @mode & 0o7
        return true if world_bits & bit == bit

        false
      end
    end

    attr_reader :path

    def initialize(path, *args)
      # unable to pass args otherwise on jruby, it may cause false passes on MRI, though
      # because explicit hash isn't supported
      opts = args.last.is_a?(Hash) ? args.pop : {}
      if args.size > 2
        raise ArgumentError, "wrong number of arguments (given #{args.size + 1}, expected 1..3)"
      end
      mode, _perm = args

      @path = path
      @file = FileSystem.find(@path)
      # real rb_scan_open_args - and rb_io_extract_modeenc - is much more complex
      raise ArgumentError, 'mode specified twice' unless mode.nil? || opts[:mode].nil?

      mode_opt = mode.nil? ? opts[:mode] : mode
      # see vmode_handle
      if mode_opt.nil?
        @oflags = RealFile::RDONLY
      elsif mode_opt.respond_to?(:to_int) && (intmode = mode_opt.to_int).instance_of?(Integer)
        @oflags = intmode
      else
        unless mode_opt.is_a?(String)
          unless mode_opt.respond_to?(:to_str)
            raise TypeError, "no implicit conversion of #{mode_opt.class} into String"
          end
<<<<<<< HEAD

          strmode = mode_opt.to_str
          unless strmode.is_a?(String)
            raise TypeError, "can't convert #{mode_opt.class} to String " \
              "(#{mode_opt.class}#to_str gives #{strmode.class})"
          end

          mode_opt = strmode
        end

        @oflags, @fmode = parse_strmode_oflags(mode_opt)
      end
      unless opts[:flags].nil?
        if opts[:flags].is_a?(Integer)
          @oflags |= opts[:flags]
        elsif opts[:flags].respond_to?(:to_int)
          intflags = opts[:flags].to_int
          unless intflags.instance_of?(Integer)
            raise TypeError, "can't convert #{opts[:flags].class} to Integer " \
              "(#{opts[:flags].class}#to_int gives #{intflags.class})"
          end

          @oflags |= intflags
          @fmode = create_fmode(@oflags)
        else
          raise TypeError, "no implicit conversion of #{opts[:flags].class} into Integer"
        end
      end
      @fmode ||= create_fmode(@oflags)
      @fmode = extract_binmode(opts, @fmode)

      # TODO: rb_io_ext_int_to_encs, parse_mode_enc
      # UPD: Looks like we don't need that with our pretty StringIO hack

=======

          strmode = mode_opt.to_str
          unless strmode.is_a?(String)
            raise TypeError, "can't convert #{mode_opt.class} to String " \
              "(#{mode_opt.class}#to_str gives #{strmode.class})"
          end

          mode_opt = strmode
        end

        @oflags, @fmode = parse_strmode_oflags(mode_opt)
      end
      unless opts[:flags].nil?
        if opts[:flags].is_a?(Integer)
          @oflags |= opts[:flags]
        elsif opts[:flags].respond_to?(:to_int)
          intflags = opts[:flags].to_int
          unless intflags.instance_of?(Integer)
            raise TypeError, "can't convert #{opts[:flags].class} to Integer " \
              "(#{opts[:flags].class}#to_int gives #{intflags.class})"
          end

          @oflags |= intflags
          @fmode = create_fmode(@oflags)
        else
          raise TypeError, "no implicit conversion of #{opts[:flags].class} into Integer"
        end
      end
      @fmode ||= create_fmode(@oflags)
      @fmode = extract_binmode(opts, @fmode)

>>>>>>> ab042617
      @autoclose = true
      file_creation_mode? ? create_missing_file : check_file_existence!
      # StringIO changes enciding of the underlying string to binary
      # when binary data is written if it's opened in binary mode,
      # so content might have binary encoding. StringIO also switches to
      # binary mode if its string have binary encoding, but it might not
      # be what we want, so insteed we use encoding parsed after super call
      # and force set it back.

      # truncate doesn't work
      @file.content.force_encoding(Encoding.default_external)
      # StringIO.new 'content', nil, **{} # works in MRI, but fails in JRuby
      # but File.open 'filename', nil, **{} is ok both in MRI and JRuby

      # JRuby StringIO doesn't support kwargs without mode
      #  StringIO.new "buff", encoding: 'binary' # work on MRI, fails on JRuby
      if RUBY_PLATFORM == "java"
        # other opts aren't supported
        super(@file.content, mode_opt || 'r')
        binmode if binmode? # Looks like it doesn't care about 'b'
        mode_opt_str = mode_opt.is_a?(String) ? mode_opt : ''
        raise ArgumentError, 'encoding specified twice' if mode_opt_str[':'] && opts[:encoding]

        # Might raise where real File just warns
        str_encoding = mode_opt_str.split(':')[1] # internal encoding is ignored anyway
        if opts[:encoding]
          set_encoding(opts[:encoding])
        elsif str_encoding && str_encoding != ''
          set_encoding(str_encoding)
        elsif opts[:binmode]
          set_encoding(Encoding::BINARY)
        end
      else
        super(@file.content, mode, **opts)
      end
<<<<<<< HEAD

      # super('', mode, **opts)
      # ext_enc = self.external_encoding
      # # because it is explicitly removed
      # StringIO.instance_method(:string=).bind(self).call(@file.content)
      # self.set_encoding(ext_enc)
=======
>>>>>>> ab042617

      # StringIO is wrtable and readable by default, so we need to disable it
      # but maybe it was explicitly disabled by opts
      close_write if @fmode & FMODE_WRITABLE == 0 && !StringIO.instance_method(:closed_write?).bind(self).call
      close_read if @fmode & FMODE_READABLE == 0 && !StringIO.instance_method(:closed_read?).bind(self).call
    end

    def exists?
      true
    end

    def write(*args)
      val = super(*args)
      @file.mtime = Time.now
      val
    end

    alias tell= pos=
    alias sysread read
    alias syswrite write

    undef_method :closed_read?
    undef_method :closed_write?
    undef_method :length
    undef_method :size
    undef_method :string
    undef_method :string=
    if RUBY_PLATFORM == 'java'
      undef_method :to_channel
      undef_method :to_outputstream
      undef_method :to_inputstream
      # JRuby 9.2.0.0
      undef_method :to_output_stream if respond_to?(:to_output_stream)
      undef_method :to_input_stream if respond_to?(:to_input_stream)
    end

    def is_a?(klass)
      RealFile.allocate.is_a?(klass)
    end

    def string
      gets(nil)
    end

    def ioctl(*)
      raise NotImplementedError
    end

    def read_nonblock
      raise NotImplementedError
    end

    def stat
      self.class.stat(@path)
    end

    def lstat
      self.class.lstat(@path)
    end

    def sysseek(position, whence = SEEK_SET)
      seek(position, whence)
      pos
    end

    alias to_i fileno

    def to_io
      self
    end

    def write_nonblock(*)
      raise NotImplementedError
    end

    def readpartial(*)
      super
    end

    def atime
      self.class.atime(@path)
    end

    def ctime
      self.class.ctime(@path)
    end

    def flock(*)
      raise NotImplementedError
    end

    def mtime
      self.class.mtime(@path)
    end

    def chmod(new_mode)
      # chmod's mode can either be passed in in absolute mode, or symbolic mode
      # for reference: https://ruby-doc.org/stdlib-2.2.2/libdoc/fileutils/rdoc/FileUtils.html#method-c-chmod
      # if the mode is passed in symbolic mode we must convert it to absolute mode
      is_absolute_mode = new_mode.is_a? Numeric
      unless is_absolute_mode
        current_mode = @file.mode
        new_mode = convert_symbolic_chmod_to_absolute(new_mode, current_mode)
      end
      @file.mode = 0o100000 + new_mode
    end

    def chown(owner_int, group_int)
      return unless group_int && group_int != -1

      owner_int.is_a?(Integer) || raise(
        TypeError, "can't convert String into Integer"
      )
      @file.uid = owner_int

      group_int.is_a?(Integer) || raise(
        TypeError, "can't convert String into Integer"
      )
      @file.gid = group_int
    end

    def self.realpath(*args)
      RealFile.realpath(*args)
    end

    def binmode?
      # File.open('test_mode', mode: 'w:binary').binmode? # => false
      @fmode & FMODE_BINMODE != 0
    end

    def close_on_exec=(_bool)
      raise NotImplementedError
    end

    def close_on_exec?
      raise NotImplementedError
    end

    def to_path
      @path
    end

    def self.absolute_path(file_name, dir_name = Dir.getwd)
      RealFile.absolute_path(file_name, dir_name)
    end

    attr_accessor :autoclose

    def autoclose?
      @autoclose ? true : false
    end

    alias fdatasync flush

    def size
      File.size(@path)
    end

    def self.realdirpath(*args)
      RealFile.realdirpath(*args)
    end

    def advise(_advice, _offset = 0, _len = 0); end

    def self.write(filename, contents, offset = nil, **open_args)
      mode = offset ? 'r+' : 'w'
      if open_args[:open_args]
        # see open_key_args
        # todo: foreach, readlines, read also use it
        # Treat a final argument as keywords if it is a hash, and not as keywords otherwise.
        open_args = open_args[:open_args]
        if open_args.last.is_a?(Hash)
          args = open_args[0...-1]
          opt = open_args.last
        else
          args = open_args
          opt = {}
        end
      else
        args = [open_args.delete(:mode) || mode]
        opt = open_args
      end
      if offset
        open(filename, *args, **opt) do |f| # rubocop:disable Security/Open
          f.seek(offset)
          f.write(contents)
        end
      else
        open(filename, *args, **opt) do |f| # rubocop:disable Security/Open
          f.write(contents)
        end
      end
    end

    def self.birthtime(path)
      if exist?(path)
        FileSystem.find(path).birthtime
      else
        raise Errno::ENOENT
      end
    end

    def birthtime
      self.class.birthtime(@path)
    end

    def self.convert_symbolic_chmod_to_absolute(new_mode, current_mode)
      # mode always must be of form <GROUP1>=<FLAGS>,<GROUP2>=<FLAGS,...
      # e.g.: u=wr,go=x
      chmod_pairs = new_mode.split(',')

      # - duplicating groups is OK ( e.g.: 'ugouuoouu' is valid and is interpretted as 'ugo' )
      # - duplicating modes is OK ( e.g.: 'wwwwwwwww' is interpreted as 'w' )
      # - omitting the right hand side is interpretted as removing all permission
      # ( e.g.: 'ugo=' is really 'chmod 000' )
      # - omitting the left hand side is interpretted as all groups ( e.g.: '=rwx' is really 'ugo=rwx' )
      # - if we list a group more than once, we only apply the rightmost permissions
      # ( e.g.: 'ug=rx,g=x' is really 'u=r,g=x' )
      # - we cannot list any flags that are not 'rwx' ( e.g.: converting 'ug=rwx' to 'ug=7' is invalid )
      # or else an error is raised
      #   - in the example above, the following error is raised: 'invalid `perm' symbol in file mode: 7 (ArgumentError)'
      # - we cannot put in any groups that are not 'ugo' ( e.g.: listing groups as 'uzg=x' is invalid )
      # or else an error is raised
      #   - in the example above, the following error is raised: 'invalid `who' symbol in file mode: z (ArgumentError)'
      valid_groups_to_numeric_vals = { 'u' => 0o100, 'g' => 0o10, 'o' => 0o1 }

      # make sure we preload the current group values.
      # chmod works by calculating new permissions based off of existing permissions
      current_groups_to_vals = { 0o100 => 0o0, 0o10 => 0o0, 0o1 => 0o0 }
      [0o100, 0o10, 0o1].each do |group_num|
        perm_amt = get_perms_for_group(current_mode, group_num)
        current_groups_to_vals[group_num] = perm_amt
      end

      chmod_pairs.each do |pair|
        # see if we are dealing with +/- ( granting or removing permissions ) or = ( assigning permissions )
        # note that it IS valid to mix assignment and granting/revoking perissions ( things like u=wrx,g+x are valid )
        assign_perms = '='
        remove_perms = '-'
        add_perms = '+'
        assignment_mode = nil
        if pair.include? remove_perms
          assignment_mode = remove_perms
        elsif pair.include? add_perms
          assignment_mode = add_perms
        elsif pair.include? assign_perms
          assignment_mode = assign_perms
        end

        # if we can't find a mode, then raise an exception as real `chmod` would
        if assignment_mode.nil?
          raise ArgumentError, "Invalid file mode: #{mode}"
        end
        adding_removing_perms = [add_perms, remove_perms].include?(assignment_mode)

        groups = pair.rpartition(assignment_mode).first
        modes = pair.rpartition(assignment_mode).last

        # get the numeric chmod value associated with the symbolic entry
        chmod_perm_num = calculate_chmod_amt_for_mode modes

        # if we give no groups, then we are giving all groups
        if groups == ''
          if adding_removing_perms
            [0o100, 0o10, 0o1].each do |group_num|
              perm_amt = set_perms_for_group(current_groups_to_vals, group_num, assignment_mode, chmod_perm_num)
              current_groups_to_vals[group_num] = perm_amt
            end
          else
            [0o100, 0o10, 0o1].each do |group_num|
              current_groups_to_vals[group_num] = chmod_perm_num
            end
          end
        else
          # make sure there are no invalid flags in the groups and that we discard duplicates as chmod does
          given_groups = groups.split('')
          given_groups = given_groups.uniq
          given_groups.each do |specific_group|
            # ensure that the group is valid
            unless valid_groups_to_numeric_vals.key? specific_group
              raise ArgumentError, "Invalid `who' symbol in file mode: #{specific_group}"
            end

            # take the current chmod amt from earlier and associate that as the current chmod factor for the group
            # if we are adding or removing groups ( via +/- ) then we must make sure that we adjust
            # the current chmod perm number for the group
            group_num = valid_groups_to_numeric_vals[specific_group]
            adjusted_chmod = chmod_perm_num
            if adding_removing_perms
              adjusted_chmod = set_perms_for_group(current_groups_to_vals, group_num, assignment_mode, chmod_perm_num)
            end
            current_groups_to_vals[group_num] = adjusted_chmod
          end
        end
      end

      # return an octal chmod value for the value
      0o100 * current_groups_to_vals[0o100] + 0o10 * current_groups_to_vals[0o10] + current_groups_to_vals[0o1]
    end

    # return the group mode for group num based off the provided current_file_mode
    def self.get_perms_for_group(current_file_mode, group_num)
      # get the current recorded mode of the group and return it to the caller
      # note we don't shift for 'o' since that is the bottom 3 bits
      # note we multiply by 7 since the group num is 1, and octal represents digits 1-7 and we want all 3 bits
      current_group_mode = current_file_mode & (group_num * 7)
      if group_num == 0o100
        current_group_mode = current_group_mode >> 6
      elsif group_num == 0o10
        current_group_mode = current_group_mode >> 3
      end

      current_group_mode
    end

    # given the current chmod values for a file return the result of adding or removing chmod_perm_num from the
    # requested groups permissions ( so performing <GROUP>+<PERMS> or <GROUP>-<PERMS>
    def self.set_perms_for_group(current_groups_to_vals, group_num, assignment_mode, chmod_perm_num)
      # get the current recorded mode of the group
      current_group_mode = current_groups_to_vals[group_num]

      # now that we have the current value of the group, add or remove bits accordingly
      if assignment_mode == '+'
        current_group_mode | chmod_perm_num
      elsif assignment_mode == '-'
        current_group_mode & ~chmod_perm_num
      else
        raise ArgumentError, "Unknown assignment mode #{assignment_mode}"
      end
    end

    # given a list of modes [rwx] (a) ensure all modes are valid and (b) return the numeric value
    # associated with the modes
    def self.calculate_chmod_amt_for_mode(modes)
      valid_modes_to_numeric_vals = { 'r' => 0o4, 'w' => 0o2, 'x' => 0o1 }

      # if we give no modes, then we are removing all permission
      chmod_perm_num = 0o0
      if modes != ''
        # make sure there are no invalid flags in the modes and that we discard duplicates as chmod does
        given_modes = modes.split('')
        given_modes = given_modes.uniq
        given_modes.each do |specific_mode|
          # ensure that the mode is valid
          unless valid_modes_to_numeric_vals.key? specific_mode
            raise ArgumentError, "Invalid `perm' symbol in file mode: #{specific_mode}"
          end

          chmod_perm_num += valid_modes_to_numeric_vals[specific_mode]
        end
      end

      chmod_perm_num
    end

    # split the private class method decleration so rubocop doesn't complain the line is too long
    private_class_method :convert_symbolic_chmod_to_absolute, :calculate_chmod_amt_for_mode
    private_class_method :get_perms_for_group, :set_perms_for_group

    private

    def extract_binmode(opts, fmode)
      textmode = opts[:textmode]
      unless textmode.nil?
        raise ArgumentError, "textmode specified twice" if fmode & FMODE_TEXTMODE != 0
        raise ArgumentError, "both textmode and binmode specified" if fmode & FMODE_BINMODE != 0

        # yep, false has no effect here, but still causes ArgumentError
        fmode |= FMODE_TEXTMODE if textmode
      end

      binmode = opts[:binmode]
      unless binmode.nil?
        raise ArgumentError, "binmode specified twice" if fmode & FMODE_BINMODE != 0
        raise ArgumentError, "both textmode and binmode specified" if fmode & FMODE_TEXTMODE != 0

        fmode |= FMODE_BINMODE if binmode
      end

      if fmode & FMODE_BINMODE != 0 && fmode & FMODE_TEXTMODE != 0
        raise ArgumentError, "both textmode and binmode specified"
      end

      fmode
    end

    def create_fmode(oflags)
      # rb_io_oflags_fmode
      fmode = 0
      case oflags & FILE_ACCESS_MODE
      when RealFile::RDONLY
        fmode = FMODE_READABLE
      when RealFile::WRONLY
        fmode = FMODE_WRITABLE
      when RealFile::RDWR
        fmode = FMODE_READWRITE
      end
      fmode |= FMODE_APPEND if (oflags & RealFile::APPEND) != 0
      fmode |= FMODE_TRUNC if (oflags & RealFile::TRUNC) != 0
      fmode |= FMODE_CREATE if (oflags & RealFile::CREAT) != 0
      fmode |= FMODE_EXCL if (oflags & RealFile::EXCL) != 0
      fmode |= FMODE_BINMODE if (oflags & RealFile::BINARY) != 0
      fmode
    end

    def parse_strmode_oflags(mode)
      # rb_io_modestr_fmode
      access_mode = mode[0]
      mode_modificators = mode[1..-1].split(':', 2).first
      fmode = TEXT_MODES[access_mode]
      raise ArgumentError, "invalid access mode #{mode}" unless fmode

      mode_modificators&.each_char do |m|
        case m
        when 'b'
          fmode |= FMODE_BINMODE
        when 't'
          fmode |= FMODE_TEXTMODE
        when '+'
          fmode |= FMODE_READWRITE
        when 'x'
          raise ArgumentError, "invalid access mode #{mode}" unless access_mode == 'w'

<<<<<<< HEAD
          fmode |= FMODE_EXCL
=======
          fmode |= File::EXCL
>>>>>>> ab042617
        else
          raise ArgumentError, "invalid access mode #{mode}"
        end
      end
      if (fmode & FMODE_BINMODE).nonzero? && (fmode & FMODE_TEXTMODE).nonzero?
        raise ArgumentError, "invalid access mode #{mode}"
      end

      # rb_io_fmode_oflags
      oflags = 0
      case fmode & FMODE_READWRITE
      when FMODE_READABLE
        oflags |= RealFile::RDONLY
      when FMODE_WRITABLE
        oflags |= RealFile::WRONLY
      when FMODE_READWRITE
        oflags |= RealFile::RDWR
      end

      oflags |= RealFile::APPEND if (fmode & FMODE_APPEND).nonzero?
      oflags |= RealFile::TRUNC if (fmode & FMODE_TRUNC).nonzero?
      oflags |= RealFile::CREAT if (fmode & FMODE_CREATE).nonzero?
      oflags |= RealFile::EXCL if (fmode & FMODE_EXCL).nonzero?
      oflags |= RealFile::BINARY if (fmode & FMODE_BINMODE).nonzero?

      [oflags, fmode]
    end

    def check_file_existence!
      raise Errno::ENOENT, @path.to_s unless @file
    end

    def file_creation_mode?
      mode_in?(RealFile::CREAT)
    end

    def mode_in?(mask)
      (@oflags & mask) != 0
    end

    # Create a missing file if the path is valid.
    #
    def create_missing_file
      if @file
        raise Errno::EEXIST, @path.to_s if mode_in?(RealFile::EXCL)
        raise Errno::EISDIR, path.to_s if File.directory?(@path)
        return
      end
      dirname = RealFile.dirname @path

      unless dirname == '.'
        dir = FileSystem.find dirname

        raise Errno::ENOENT, path.to_s unless dir.is_a? FakeDir
      end

      @file = FileSystem.add(path, FakeFile.new)
    end
  end
end<|MERGE_RESOLUTION|>--- conflicted
+++ resolved
@@ -533,7 +533,6 @@
           unless mode_opt.respond_to?(:to_str)
             raise TypeError, "no implicit conversion of #{mode_opt.class} into String"
           end
-<<<<<<< HEAD
 
           strmode = mode_opt.to_str
           unless strmode.is_a?(String)
@@ -565,42 +564,6 @@
       @fmode ||= create_fmode(@oflags)
       @fmode = extract_binmode(opts, @fmode)
 
-      # TODO: rb_io_ext_int_to_encs, parse_mode_enc
-      # UPD: Looks like we don't need that with our pretty StringIO hack
-
-=======
-
-          strmode = mode_opt.to_str
-          unless strmode.is_a?(String)
-            raise TypeError, "can't convert #{mode_opt.class} to String " \
-              "(#{mode_opt.class}#to_str gives #{strmode.class})"
-          end
-
-          mode_opt = strmode
-        end
-
-        @oflags, @fmode = parse_strmode_oflags(mode_opt)
-      end
-      unless opts[:flags].nil?
-        if opts[:flags].is_a?(Integer)
-          @oflags |= opts[:flags]
-        elsif opts[:flags].respond_to?(:to_int)
-          intflags = opts[:flags].to_int
-          unless intflags.instance_of?(Integer)
-            raise TypeError, "can't convert #{opts[:flags].class} to Integer " \
-              "(#{opts[:flags].class}#to_int gives #{intflags.class})"
-          end
-
-          @oflags |= intflags
-          @fmode = create_fmode(@oflags)
-        else
-          raise TypeError, "no implicit conversion of #{opts[:flags].class} into Integer"
-        end
-      end
-      @fmode ||= create_fmode(@oflags)
-      @fmode = extract_binmode(opts, @fmode)
-
->>>>>>> ab042617
       @autoclose = true
       file_creation_mode? ? create_missing_file : check_file_existence!
       # StringIO changes enciding of the underlying string to binary
@@ -636,15 +599,6 @@
       else
         super(@file.content, mode, **opts)
       end
-<<<<<<< HEAD
-
-      # super('', mode, **opts)
-      # ext_enc = self.external_encoding
-      # # because it is explicitly removed
-      # StringIO.instance_method(:string=).bind(self).call(@file.content)
-      # self.set_encoding(ext_enc)
-=======
->>>>>>> ab042617
 
       # StringIO is wrtable and readable by default, so we need to disable it
       # but maybe it was explicitly disabled by opts
@@ -1068,11 +1022,7 @@
         when 'x'
           raise ArgumentError, "invalid access mode #{mode}" unless access_mode == 'w'
 
-<<<<<<< HEAD
           fmode |= FMODE_EXCL
-=======
-          fmode |= File::EXCL
->>>>>>> ab042617
         else
           raise ArgumentError, "invalid access mode #{mode}"
         end
