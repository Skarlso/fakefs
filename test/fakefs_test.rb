--- conflicted
+++ resolved
@@ -1576,12 +1576,12 @@
     assert File.exists?('/path')
   end
 
-<<<<<<< HEAD
   def test_directory_mkdir_nested
     Dir.mkdir("/tmp")
     Dir.mkdir("/tmp/stream20120103-11847-xc8pb.lock")
     assert File.exists?("/tmp/stream20120103-11847-xc8pb.lock")
-=======
+  end
+
   def test_can_create_subdirectories_with_dir_mkdir
     Dir.mkdir 'foo'
     Dir.mkdir 'foo/bar'
@@ -1592,7 +1592,6 @@
     Dir.mkdir '/foo'
     Dir.mkdir '/foo/bar'
     assert Dir.exists?('/foo/bar')
->>>>>>> c4e36e92
   end
 
   def test_directory_mkdir_relative
