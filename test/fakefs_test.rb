--- conflicted
+++ resolved
@@ -121,11 +121,7 @@
       file.read
     end
   end
-<<<<<<< HEAD
-  
-=======
-
->>>>>>> 29dd6078
+
   def test_can_read_from_file_objects
     path = '/path/to/file.txt'
     File.open(path, 'w') do |f|
